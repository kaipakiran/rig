use std::env;

use rig::{
<<<<<<< HEAD
    embeddings::EmbeddingsBuilder,
    providers::openai::{Client, TEXT_EMBEDDING_ADA_002},
=======
    embeddings::{DocumentEmbeddings, EmbeddingsBuilder},
    providers::openai::Client,
>>>>>>> 04469df4
    vector_store::{in_memory_store::InMemoryVectorIndex, VectorStoreIndex},
};

#[tokio::main]
async fn main() -> Result<(), anyhow::Error> {
    // Create OpenAI client
    let openai_api_key = env::var("OPENAI_API_KEY").expect("OPENAI_API_KEY not set");
    let openai_client = Client::new(&openai_api_key);

    let model = openai_client.embedding_model(TEXT_EMBEDDING_ADA_002);

    let embeddings = EmbeddingsBuilder::new(model.clone())
        .simple_document("doc0", "Definition of a *flurbo*: A flurbo is a green alien that lives on cold planets")
        .simple_document("doc1", "Definition of a *glarb-glarb*: A glarb-glarb is a ancient tool used by the ancestors of the inhabitants of planet Jiro to farm the land.")
        .simple_document("doc2", "Definition of a *linglingdong*: A term used by inhabitants of the far side of the moon to describe humans.")
        .build()
        .await?;

    let index = InMemoryVectorIndex::from_embeddings(model, embeddings).await?;

    let results = index
        .top_n::<DocumentEmbeddings>("What is a linglingdong?", 1)
        .await?
        .into_iter()
        .map(|(score, id, doc)| (score, id, doc.document))
        .collect::<Vec<_>>();

    println!("Results: {:?}", results);

    let id_results = index
        .top_n_ids("What is a linglingdong?", 1)
        .await?
        .into_iter()
        .map(|(score, id)| (score, id))
        .collect::<Vec<_>>();

    println!("ID results: {:?}", id_results);

    Ok(())
}<|MERGE_RESOLUTION|>--- conflicted
+++ resolved
@@ -1,13 +1,8 @@
 use std::env;
 
 use rig::{
-<<<<<<< HEAD
-    embeddings::EmbeddingsBuilder,
+    embeddings::{DocumentEmbeddings, EmbeddingsBuilder},
     providers::openai::{Client, TEXT_EMBEDDING_ADA_002},
-=======
-    embeddings::{DocumentEmbeddings, EmbeddingsBuilder},
-    providers::openai::Client,
->>>>>>> 04469df4
     vector_store::{in_memory_store::InMemoryVectorIndex, VectorStoreIndex},
 };
 
